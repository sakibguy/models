--- conflicted
+++ resolved
@@ -25,33 +25,6 @@
 class PanopticMaskRCNNModel(maskrcnn_model.MaskRCNNModel):
   """The Panoptic Segmentation model."""
 
-<<<<<<< HEAD
-  def __init__(self,
-               backbone: tf.keras.Model,
-               decoder: tf.keras.Model,
-               rpn_head: tf.keras.layers.Layer,
-               detection_head: Union[tf.keras.layers.Layer,
-                                     List[tf.keras.layers.Layer]],
-               roi_generator: tf.keras.layers.Layer,
-               roi_sampler: Union[tf.keras.layers.Layer,
-                                  List[tf.keras.layers.Layer]],
-               roi_aligner: tf.keras.layers.Layer,
-               detection_generator: tf.keras.layers.Layer,
-               mask_head: Optional[tf.keras.layers.Layer] = None,
-               mask_sampler: Optional[tf.keras.layers.Layer] = None,
-               mask_roi_aligner: Optional[tf.keras.layers.Layer] = None,
-               segmentation_backbone: Optional[tf.keras.Model] = None,
-               segmentation_decoder: Optional[tf.keras.Model] = None,
-               segmentation_head: tf.keras.layers.Layer = None,
-               class_agnostic_bbox_pred: bool = False,
-               cascade_class_ensemble: bool = False,
-               min_level: Optional[int] = None,
-               max_level: Optional[int] = None,
-               num_scales: Optional[int] = None,
-               aspect_ratios: Optional[List[float]] = None,
-               anchor_size: Optional[float] = None,  # pytype: disable=annotation-type-mismatch  # typed-keras
-               **kwargs):
-=======
   def __init__(
       self,
       backbone: tf.keras.Model,
@@ -79,7 +52,6 @@
       aspect_ratios: Optional[List[float]] = None,
       anchor_size: Optional[float] = None,
       **kwargs):
->>>>>>> 6112b4ce
     """Initializes the Panoptic Mask R-CNN model.
 
     Args:
@@ -93,7 +65,7 @@
       roi_aligner: the ROI aligner.
       detection_generator: the detection generator.
       panoptic_segmentation_generator: the panoptic segmentation generator that
-        is used to merge instance and semantic segmentation masks.       
+        is used to merge instance and semantic segmentation masks.
       mask_head: the mask head.
       mask_sampler: the mask sampler.
       mask_roi_aligner: the ROI alginer for mask prediction.
